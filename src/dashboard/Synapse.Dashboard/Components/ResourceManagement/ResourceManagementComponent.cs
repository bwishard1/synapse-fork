﻿// Copyright © 2024-Present The Synapse Authors
//
// Licensed under the Apache License, Version 2.0 (the "License"),
// you may not use this file except in compliance with the License.
// You may obtain a copy of the License at
// http://www.apache.org/licenses/LICENSE-2.0
//
// Unless required by applicable law or agreed to in writing, software
// distributed under the License is distributed on an "AS IS" BASIS,
// WITHOUT WARRANTIES OR CONDITIONS OF ANY KIND, either express or implied.
// See the License for the specific language governing permissions and
// limitations under the License.

using Json.Schema;

namespace Synapse.Dashboard.Components;

/// <summary>
/// Represents the base class for all components used to manage <see cref="IResource"/>s
/// </summary>
/// <typeparam name="TComponent">The type of component inheriting the <see cref="ResourceManagementComponent{TComponent, TStore, TState, TResource}"/></typeparam>
/// <typeparam name="TStore">The type of <see cref="ResourceManagementComponentStoreBase{TResource}"/> to use</typeparam>
/// <typeparam name="TState">The type of the component's state</typeparam>
/// <typeparam name="TResource">The type of <see cref="IResource"/> to manage</typeparam>
public abstract class ResourceManagementComponent<TComponent, TStore, TState, TResource>
    : StatefulComponent<TComponent, TStore, TState>
    where TComponent : ResourceManagementComponent<TComponent, TStore, TState, TResource>
    where TStore : ResourceManagementComponentStoreBase<TState, TResource>
    where TState : ResourceManagementComponentState<TResource>, new()
    where TResource : Resource, new()
{

    /// <summary>
    /// Gets/sets the service to build a bridge with the monaco interop extension
    /// </summary>
    [Inject]
    protected MonacoInterop? MonacoInterop { get; set; }

    /// <summary>
    /// Gets the service used to serialize/deserialize objects to/from JSON
    /// </summary>
    [Inject]
    protected IJsonSerializer Serializer { get; set; } = null!;

    /// <summary>
    /// The list of displayed <see cref="Resource"/>s
    /// </summary>
    protected EquatableList<TResource>? Resources { get; set; }

    /// <summary>
    /// The <see cref="Offcanvas"/> used to show the <see cref="Resource"/>'s details
    /// </summary>
    protected Offcanvas? DetailsOffCanvas { get; set; }

    /// <summary>
    /// The <see cref="Offcanvas"/> used to edit the <see cref="Resource"/>
    /// </summary>
    protected Offcanvas? EditorOffCanvas { get; set; }

    /// <summary>
    /// The <see cref="ConfirmDialog"/> used to confirm the <see cref="Resource"/>'s deletion
    /// </summary>
    protected ConfirmDialog? Dialog { get; set; }

    /// <summary>
    /// The <see cref="Resource"/>'s <see cref="ResourceDefinition"/>
    /// </summary>
    protected ResourceDefinition? Definition { get; set; }

    /// <summary>
    /// The search term to filter the resources with
    /// </summary>
    protected string? SearchTerm { get; set; }

    /// <summary>
    /// A boolean value that indicates whether data is currently being gathered
    /// </summary>
    protected bool Loading { get; set; } = false;

    /// <inheritdoc/>
    protected override async Task OnInitializedAsync()
    {
        await base.OnInitializedAsync().ConfigureAwait(false);
        this.Store.Resources.Subscribe(resources => this.OnStateChanged(cmp => cmp.Resources = resources), token: this.CancellationTokenSource.Token);
        this.Store.SearchTerm.Subscribe(searchTerm => this.OnStateChanged(cmp => cmp.SearchTerm = searchTerm), token: this.CancellationTokenSource.Token);
        this.Store.Loading.Subscribe(loading => this.OnStateChanged(cmp => cmp.Loading = loading), token: this.CancellationTokenSource.Token);
        this.Store.Definition.SubscribeAsync(async definition =>
        {
            if (this.Definition != definition)
            {
                this.Definition = definition;
                if (this.Definition != null && this.MonacoInterop != null)
                {
                    await this.MonacoInterop.AddValidationSchemaAsync(this.Serializer.SerializeToText(this.Definition.Spec.Versions.First().Schema.OpenAPIV3Schema ?? new JsonSchemaBuilder().Build()), $"https://synapse.io/schemas/{typeof(TResource).Name.ToLower()}.json", $"{typeof(TResource).Name.ToLower()}").ConfigureAwait(false);
                }
            }
        }, cancellationToken: this.CancellationTokenSource.Token);
    }

    /// <summary>
<<<<<<< HEAD
    /// Updates the <see cref="ResourceManagementComponent{TStore, TState, TResource}.Resources"/>
=======
    /// Handles search input value changes
>>>>>>> 9475cb0e
    /// </summary>
    /// <param name="e">the <see cref="ChangeEventArgs"/> to handle</param>
    protected void OnSearchInput(ChangeEventArgs e)
    {
        this.Store.SetSearchTerm(e.Value?.ToString());
    }

    /// <summary>
    /// Handles the deletion of the targeted <see cref="Resource"/>
    /// </summary>
    /// <param name="resource">The <see cref="Resource"/> to delete</param>
    protected async Task OnDeleteResourceAsync(TResource resource)
    {
        if (this.Dialog == null) return;
        var confirmation = await this.Dialog.ShowAsync(
            title: $"Are you sure you want to delete '{resource.Metadata.Name}'?",
            message1: $"The {typeof(TResource).Name.ToLower()} will be permanently deleted. Are you sure you want to proceed ?",
            confirmDialogOptions: new ConfirmDialogOptions()
            {
                YesButtonColor = ButtonColor.Danger,
                YesButtonText = "Delete",
                NoButtonText = "Abort",
                IsVerticallyCentered = true
            }
        );
        if (!confirmation) return;
        await this.Store.DeleteResourceAsync(resource);
    }

    /// <summary>
    /// Opens the targeted <see cref="Resource"/>'s details
    /// </summary>
    /// <param name="resource">The <see cref="Resource"/> to show the details for</param>
    protected Task OnShowResourceDetailsAsync(TResource resource)
    {
        if (this.DetailsOffCanvas == null) return Task.CompletedTask;
        var parameters = new Dictionary<string, object>
        {
            { "Resource", resource }
        };
        return this.DetailsOffCanvas.ShowAsync<ResourceDetails<TResource>>(title: typeof(TResource).Name + " details", parameters: parameters);
    }

    /// <summary>
    /// Opens the targeted <see cref="Resource"/>'s edition
    /// </summary>
    /// <param name="resource">The <see cref="Resource"/> to edit</param>
    protected Task OnShowResourceEditorAsync(TResource? resource = null)
    {
        if (this.EditorOffCanvas == null) return Task.CompletedTask;
        var parameters = new Dictionary<string, object>
        {
            { "Resource", resource! }
        };
        string actionType = resource == null ? "creation" : "edition";
        return this.EditorOffCanvas.ShowAsync<ResourceEditor<TResource>>(title: typeof(TResource).Name + " " + actionType, parameters: parameters);
    }

}


/// <summary>
/// Represents the base class for all components used to manage <see cref="IResource"/>s
/// </summary>
/// <typeparam name="TComponent">The type of component inheriting the <see cref="ResourceManagementComponent{TComponent, TStore, TResource}"/></typeparam>
/// <typeparam name="TStore">The type of <see cref="ResourceManagementComponentStoreBase{TResource}"/> to use</typeparam>
/// <typeparam name="TResource">The type of <see cref="IResource"/> to manage</typeparam>
public abstract class ResourceManagementComponent<TComponent, TStore, TResource>
    : ResourceManagementComponent<TComponent, TStore, ResourceManagementComponentState<TResource>, TResource>
    where TComponent : ResourceManagementComponent<TComponent, TStore, TResource>
    where TStore : ResourceManagementComponentStoreBase<TResource>
    where TResource : Resource, new()
{



}<|MERGE_RESOLUTION|>--- conflicted
+++ resolved
@@ -98,11 +98,7 @@
     }
 
     /// <summary>
-<<<<<<< HEAD
-    /// Updates the <see cref="ResourceManagementComponent{TStore, TState, TResource}.Resources"/>
-=======
     /// Handles search input value changes
->>>>>>> 9475cb0e
     /// </summary>
     /// <param name="e">the <see cref="ChangeEventArgs"/> to handle</param>
     protected void OnSearchInput(ChangeEventArgs e)
