﻿// Copyright © 2024-Present The Synapse Authors
//
// Licensed under the Apache License, Version 2.0 (the "License"),
// you may not use this file except in compliance with the License.
// You may obtain a copy of the License at
// http://www.apache.org/licenses/LICENSE-2.0
//
// Unless required by applicable law or agreed to in writing, software
// distributed under the License is distributed on an "AS IS" BASIS,
// WITHOUT WARRANTIES OR CONDITIONS OF ANY KIND, either express or implied.
// See the License for the specific language governing permissions and
// limitations under the License.

using JsonCons.Utilities;
using Neuroglia.Data;
using Semver;
using ServerlessWorkflow.Sdk.Models;
using Synapse.Api.Client.Services;
using Synapse.Dashboard.Components.DocumentDetailsStateManagement;
using Synapse.Dashboard.Components.ResourceEditorStateManagement;
using Synapse.Resources;
using System.Text.RegularExpressions;

namespace Synapse.Dashboard.Pages.Workflows.Create;

/// <summary>
/// Represents the <see cref="CreateWorkflowViewState"/>
/// </summary>
/// <param name="logger">The service used to perform logging</param>
/// <param name="api">The service used to interact with the Synapse API</param>
/// <param name="monacoEditorHelper">The service used to help handling Monaco editors</param>
/// <param name="jsonSerializer">The service used to serialize/deserialize data to/from JSON</param>
/// <param name="yamlSerializer">The service used to serialize/deserialize data to/from YAML</param>
/// <param name="jsRuntime">The service used for JS interop</param>
/// <param name="navigationManager">The service used to provides an abstraction for querying and managing URI navigation</param>
/// <param name="specificationSchemaManager">The service used to download the specification schemas</param>
/// <param name="monacoInterop">The service to build a bridge with the monaco interop extension</param>
public class CreateWorkflowViewStore(
    ILogger<CreateWorkflowViewStore> logger,
    ISynapseApiClient api,
    IMonacoEditorHelper monacoEditorHelper,
    IJsonSerializer jsonSerializer,
    IYamlSerializer yamlSerializer,
    IJSRuntime jsRuntime,
    NavigationManager navigationManager,
    SpecificationSchemaManager specificationSchemaManager,
    MonacoInterop monacoInterop
)
    : ComponentStore<CreateWorkflowViewState>(new())
{

    private TextModel? _textModel = null;
    private string _textModelUri = string.Empty;
    private bool _disposed = false;
    private bool _processingVersion = false;

    /// <summary>
    /// Gets the service used to perform logging
    /// </summary>
    protected ILogger<CreateWorkflowViewStore> Logger { get; } = logger;

    /// <summary>
    /// Gets the service used to interact with the Synapse API
    /// </summary>
    protected ISynapseApiClient Api { get; } = api;

    /// <summary>
    /// Gets the service used to help handling Monaco editors
    /// </summary>
    protected IMonacoEditorHelper MonacoEditorHelper { get; } = monacoEditorHelper;

    /// <summary>
    /// Gets the service used to serialize/deserialize data to/from JSON
    /// </summary>
    protected IJsonSerializer JsonSerializer { get; } = jsonSerializer;

    /// <summary>
    /// Gets the service used to serialize/deserialize data to/from YAML
    /// </summary>
    protected IYamlSerializer YamlSerializer { get; } = yamlSerializer;

    /// <summary>
    /// Gets the service used for JS interop
    /// </summary>
    protected IJSRuntime JSRuntime { get; } = jsRuntime;

    /// <summary>
    /// Gets the service used to provides an abstraction for querying and managing URI navigation
    /// </summary>
    protected NavigationManager NavigationManager { get; } = navigationManager;

    /// <summary>
    /// Gets the service used to download the specification schemas
    /// </summary>
    protected SpecificationSchemaManager SpecificationSchemaManager { get; } = specificationSchemaManager;

    /// <summary>
    /// Gets the service to build a bridge with the monaco interop extension
    /// </summary>
    protected MonacoInterop MonacoInterop { get; } = monacoInterop;

    /// <summary>
    /// The <see cref="BlazorMonaco.Editor.StandaloneEditorConstructionOptions"/> provider function
    /// </summary>
    public Func<StandaloneCodeEditor, StandaloneEditorConstructionOptions> StandaloneEditorConstructionOptions = monacoEditorHelper.GetStandaloneEditorConstructionOptions(string.Empty, false, monacoEditorHelper.PreferredLanguage);

    /// <summary>
    /// The <see cref="StandaloneCodeEditor"/> reference
    /// </summary>
    public StandaloneCodeEditor? TextEditor { get; set; }

    #region Selectors
    /// <summary>
    /// Gets an <see cref="IObservable{T}"/> used to observe <see cref="CreateWorkflowViewState.Namespace"/> changes
    /// </summary>
    public IObservable<string?> Namespace => this.Select(state => state.Namespace).DistinctUntilChanged();

    /// <summary>
    /// Gets an <see cref="IObservable{T}"/> used to observe <see cref="CreateWorkflowViewState.Name"/> changes
    /// </summary>
    public IObservable<string?> Name => this.Select(state => state.Name).DistinctUntilChanged();

    /// <summary>
    /// Gets an <see cref="IObservable{T}"/> used to observe changes to the state's <see cref="CreateWorkflowViewState.WorkflowDefinition"/> property
    /// </summary>
    public IObservable<WorkflowDefinition?> WorkflowDefinition => this.Select(state => state.WorkflowDefinition).DistinctUntilChanged();
    /// <summary>
    /// Gets an <see cref="IObservable{T}"/> used to observe changes to the state's <see cref="CreateWorkflowViewState.WorkflowDefinitionText"/> property
    /// </summary>
    public IObservable<string?> WorkflowDefinitionText => this.Select(state => state.WorkflowDefinitionText).DistinctUntilChanged();

    /// <summary>
    /// Gets an <see cref="IObservable{T}"/> used to observe changes to the state's <see cref="CreateWorkflowViewState.Loading"/> property
    /// </summary>
    public IObservable<bool> Loading => this.Select(state => state.Loading).DistinctUntilChanged();

    /// <summary>
    /// Gets an <see cref="IObservable{T}"/> used to observe changes to the state's <see cref="CreateWorkflowViewState.Saving"/> property
    /// </summary>
    public IObservable<bool> Saving => this.Select(state => state.Saving).DistinctUntilChanged();

    /// <summary>
    /// Gets an <see cref="IObservable{T}"/> used to observe <see cref="CreateWorkflowViewState.ProblemType"/> changes
    /// </summary>
    public IObservable<Uri?> ProblemType => this.Select(state => state.ProblemType).DistinctUntilChanged();

    /// <summary>
    /// Gets an <see cref="IObservable{T}"/> used to observe <see cref="CreateWorkflowViewState.ProblemTitle"/> changes
    /// </summary>
    public IObservable<string> ProblemTitle => this.Select(state => state.ProblemTitle).DistinctUntilChanged();

    /// <summary>
    /// Gets an <see cref="IObservable{T}"/> used to observe <see cref="CreateWorkflowViewState.ProblemDetail"/> changes
    /// </summary>
    public IObservable<string> ProblemDetail => this.Select(state => state.ProblemDetail).DistinctUntilChanged();

    /// <summary>
    /// Gets an <see cref="IObservable{T}"/> used to observe <see cref="CreateWorkflowViewState.ProblemStatus"/> changes
    /// </summary>
    public IObservable<int> ProblemStatus => this.Select(state => state.ProblemStatus).DistinctUntilChanged();

    /// <summary>
    /// Gets an <see cref="IObservable{T}"/> used to observe <see cref="CreateWorkflowViewState.ProblemErrors"/> changes
    /// </summary>
    public IObservable<IDictionary<string, string[]>> ProblemErrors => this.Select(state => state.ProblemErrors).DistinctUntilChanged();

    /// <summary>
    /// Gets an <see cref="IObservable{T}"/> used to observe computed <see cref="Neuroglia.ProblemDetails"/>
    /// </summary>
    public IObservable<ProblemDetails?> ProblemDetails => Observable.CombineLatest(
        this.ProblemType,
        this.ProblemTitle,
        this.ProblemStatus,
        this.ProblemDetail,
        this.ProblemErrors,
        (type, title, status, details, errors) =>
        {
            if (string.IsNullOrWhiteSpace(title))
            {
                return null;
            }
            return new ProblemDetails(type ?? new Uri("unknown://"), title, status, details, null, errors, null);
        }
    );
    #endregion

    #region Setters
    /// <summary>
    /// Sets the state's <see cref="CreateWorkflowViewState.Namespace"/>
    /// </summary>
    /// <param name="ns">The new <see cref="CreateWorkflowViewState.Namespace"/> value</param>
    public void SetNamespace(string? ns)
    {
        this.Reduce(state => state with
        {
            Namespace = ns,
            Loading = true
        });
    }

    /// <summary>
    /// Sets the state's <see cref="CreateWorkflowViewState.Name"/>
    /// </summary>
    /// <param name="name">The new <see cref="CreateWorkflowViewState.Name"/> value</param>
    public void SetName(string? name)
    {
        this.Reduce(state => state with
        {
            Name = name,
            Loading = true
        });
    }

    /// <summary>
    /// Sets the state's <see cref="ResourceEditorState{TResource}" /> <see cref="ProblemDetails"/>'s related data
    /// </summary>
    /// <param name="problem">The <see cref="ProblemDetails"/> to populate the data with</param>
    public void SetProblemDetails(ProblemDetails? problem)
    {
        this.Reduce(state => state with
        {
            ProblemType = problem?.Type,
            ProblemTitle = problem?.Title ?? string.Empty,
            ProblemStatus = problem?.Status ?? 0,
            ProblemDetail = problem?.Detail ?? string.Empty,
            ProblemErrors = problem?.Errors?.ToDictionary(kvp => kvp.Key, kvp => kvp.Value) ?? []
        });
    }
    #endregion

    #region Actions
    /// <summary>
    /// Gets the <see cref="ServerlessWorkflow.Sdk.Models.WorkflowDefinition"/> for the specified namespace and name
    /// </summary>
    /// <param name="namespace">The namespace the <see cref="ServerlessWorkflow.Sdk.Models.WorkflowDefinition"/> to create a new version of belongs to</param>
    /// <param name="name">The name of the <see cref="ServerlessWorkflow.Sdk.Models.WorkflowDefinition"/> to create a new version of</param>
    /// <returns>A new awaitable <see cref="Task"/></returns>
    public async Task GetWorkflowDefinitionAsync(string @namespace, string name)
    {
        ArgumentException.ThrowIfNullOrWhiteSpace(@namespace);
        ArgumentException.ThrowIfNullOrWhiteSpace(name);
        var workflow = await this.Api.Workflows.GetAsync(name, @namespace) ?? throw new NullReferenceException($"Failed to find the specified workflow '{name}.{@namespace}'");
        var definition = workflow.Spec.Versions.GetLatest();
        var nextVersion = SemVersion.Parse(definition.Document.Version, SemVersionStyles.Strict);
        nextVersion = nextVersion.WithPatch(nextVersion.Patch + 1);
        definition.Document.Version = nextVersion.ToString();
        this.Reduce(s => s with
        {
            WorkflowDefinition = definition,
            Loading = false
        });
    }

    /// <summary>
    /// Handles changed of the text editor's language
    /// </summary>
    /// <param name="_"></param>
    /// <returns></returns>
    public async Task ToggleTextBasedEditorLanguageAsync(string _)
    {
        if (this.TextEditor == null)
        {
            return;
        }
        var language = this.MonacoEditorHelper.PreferredLanguage;
        try
        {
            var document = await this.TextEditor.GetValue();
            if (document == null)
            {
                return;
            }
            document = language == PreferredLanguage.YAML ?
                this.YamlSerializer.ConvertFromJson(document) :
                this.YamlSerializer.ConvertToJson(document);
            this.Reduce(state => state with
            {
                WorkflowDefinitionText = document
            });
            await this.OnTextBasedEditorInitAsync();
        }
        catch (Exception ex)
        {
            this.Logger.LogError("Unable to change text editor language: {exception}", ex.ToString());
            await this.MonacoEditorHelper.ChangePreferredLanguageAsync(language == PreferredLanguage.YAML ? PreferredLanguage.JSON : PreferredLanguage.YAML);
        }
    }

    /// <summary>
    /// Handles initialization of the text editor
    /// </summary>
    /// <returns></returns>
    public async Task OnTextBasedEditorInitAsync()
    {
        await this.SetTextBasedEditorLanguageAsync();
        await this.SetTextEditorValueAsync();
    }

    /// <summary>
    /// Sets the language of the text editor
    /// </summary>
    /// <returns></returns>
    public async Task SetTextBasedEditorLanguageAsync()
    {
        if (this.TextEditor == null)
        {
            return;
        }
        try
        {
            var language = this.MonacoEditorHelper.PreferredLanguage;
            this._textModel = await Global.GetModel(this.JSRuntime, this._textModelUri);
            this._textModel ??= await Global.CreateModel(this.JSRuntime, "", language, this._textModelUri);
            await Global.SetModelLanguage(this.JSRuntime, this._textModel, language);
            await this.TextEditor!.SetModel(this._textModel);
        }
        catch (Exception ex)
        {
            this.Logger.LogError("Unable to set text editor language: {exception}", ex.ToString());
        }
    }

    /// <summary>
    /// Changes the value of the text editor
    /// </summary>
    /// <returns></returns>
    async Task SetTextEditorValueAsync()
    {
        var document = this.Get(state => state.WorkflowDefinitionText);
        if (this.TextEditor == null || string.IsNullOrWhiteSpace(document))
        {
<<<<<<< HEAD
            return;
=======
            await this.TextEditor.SetValue(document);
            try
            {
                //await this.TextEditor.Trigger("", "editor.action.triggerSuggest");
                await this.TextEditor.Trigger("", "editor.action.formatDocument");
            }
            catch (Exception ex)
            {
                this.Logger.LogError("Unable to set text editor value: {exception}", ex.ToString());
            }
>>>>>>> a127e94d
        }
        await this.TextEditor.SetValue(document);
        try
        {
            await this.TextEditor.Trigger("", "editor.action.formatDocument");
        }
        catch (Exception ex)
        {
            Console.WriteLine(ex.ToString());
            // todo: handle exception
        }
    }

    /// <summary>
    /// Handles text editor content changes
    /// </summary>
    /// <param name="e">The <see cref="ModelContentChangedEvent"/></param>
    /// <returns>An awaitable task</returns>
    public async Task OnDidChangeModelContent(ModelContentChangedEvent e)
    {
        if (this.TextEditor == null) return;
        var document = await this.TextEditor.GetValue();
        this.Reduce(state => state with {
            WorkflowDefinitionText = document
        });
    }

    /// <summary>
    /// Saves the <see cref="WorkflowDefinition"/> by posting it to the Synapse API
    /// </summary>
    /// <returns>A new awaitable <see cref="Task"/></returns>
    public async Task SaveWorkflowDefinitionAsync()
    {
        if (this.TextEditor == null)
        {
            this.Reduce(state => state with
            {
                ProblemTitle = "Text editor",
                ProblemDetail = "The text editor must be initialized."
            });
            return;
        }
        var workflowDefinitionText = await this.TextEditor.GetValue();
        if (string.IsNullOrWhiteSpace(workflowDefinitionText))
        {
            this.Reduce(state => state with
            {
                ProblemTitle = "Invalid definition",
                ProblemDetail = "The workflow definition cannot be empty."
            });
            return;
        }
        try
        {
            var workflowDefinition = this.MonacoEditorHelper.PreferredLanguage == PreferredLanguage.JSON ?
                this.JsonSerializer.Deserialize<WorkflowDefinition>(workflowDefinitionText) :
                this.YamlSerializer.Deserialize<WorkflowDefinition>(workflowDefinitionText);
            var @namespace = workflowDefinition!.Document.Namespace;
            var name = workflowDefinition.Document.Name;
            var version = workflowDefinition.Document.Version;
            this.Reduce(s => s with
            {
                Saving = true
            });
            Workflow? workflow = null;
            try
            {
                workflow = await this.Api.Workflows.GetAsync(name, @namespace);
            }
            catch
            {
                // Assume 404, might need actual handling
            }
            if (workflow == null)
            {
                workflow = await this.Api.Workflows.CreateAsync(new()
                {
                    Metadata = new()
                    {
                        Namespace = workflowDefinition!.Document.Namespace,
                        Name = workflowDefinition.Document.Name
                    },
                    Spec = new()
                    {
                        Versions = [workflowDefinition]
                    }
                });
            }
            else
            {
                var updatedResource = workflow.Clone()!;
                var documentVersion = SemVersion.Parse(version, SemVersionStyles.Strict)!;
                var latestVersion = SemVersion.Parse(updatedResource.Spec.Versions.GetLatest().Document.Version, SemVersionStyles.Strict)!;
                if (updatedResource.Spec.Versions.Any(v => SemVersion.Parse(v.Document.Version, SemVersionStyles.Strict).CompareSortOrderTo(documentVersion) >= 0))
                {
                    this.Reduce(state => state with
                    {
                        ProblemTitle = "Invalid version",
                        ProblemDetail = $"The specified version '{documentVersion}' must be strictly superior to the latest version '{latestVersion}'."
                    });
                    return;
                }
                updatedResource.Spec.Versions.Add(workflowDefinition!);
                var jsonPatch = JsonPatch.FromDiff(this.JsonSerializer.SerializeToElement(workflow)!.Value, this.JsonSerializer.SerializeToElement(updatedResource)!.Value);
                var patch = this.JsonSerializer.Deserialize<Json.Patch.JsonPatch>(jsonPatch.RootElement);
                if (patch != null)
                {
                    var resourcePatch = new Patch(PatchType.JsonPatch, jsonPatch);
                    await this.Api.ManageNamespaced<Workflow>().PatchAsync(name, @namespace, resourcePatch, null, this.CancellationTokenSource.Token);
                }
            }
            this.NavigationManager.NavigateTo($"/workflows/details/{@namespace}/{name}/{version}");
        }
        catch (ProblemDetailsException ex)
        {
            this.SetProblemDetails(ex.Problem);
        }
        catch (Exception ex)
        {
            this.Logger.LogError("Unable to save workflow definition: {exception}", ex.ToString());
        }
        finally
        {
            this.Reduce(s => s with
            {
                Saving = false
            });
        }
    }
    #endregion

    /// <inheritdoc/>
    public override async Task InitializeAsync()
    {
        this.WorkflowDefinition.SubscribeAsync(async definition => {
            string document = "";
            if (definition != null)
            {
                document = this.MonacoEditorHelper.PreferredLanguage == PreferredLanguage.JSON ?
                    this.JsonSerializer.SerializeToText(definition) :
                    this.YamlSerializer.SerializeToText(definition);
            }
            this.Reduce(state => state with
            {
                WorkflowDefinitionText = document
            });
            await this.OnTextBasedEditorInitAsync();
        }, cancellationToken: this.CancellationTokenSource.Token);
        Observable.CombineLatest(
            this.Namespace.Where(ns => !string.IsNullOrWhiteSpace(ns)),
            this.Name.Where(name => !string.IsNullOrWhiteSpace(name)),
            (ns, name) => (ns!, name!)
        ).SubscribeAsync(async ((string ns, string name) workflow) =>
        {
            await this.GetWorkflowDefinitionAsync(workflow.ns, workflow.name);
        }, cancellationToken: this.CancellationTokenSource.Token);
        this.WorkflowDefinitionText.Where(document => !string.IsNullOrEmpty(document)).Throttle(new(100)).SubscribeAsync(async (document) => {
            if (string.IsNullOrWhiteSpace(document))
            {
                return;
            }
            var currentDslVersion = this.Get(state => state.DslVersion);
            var versionExtractor = new Regex("'?\"?(dsl|DSL)'?\"?\\s*:\\s*'?\"?([\\w\\.\\-\\+]*)'?\"?");
            var match = versionExtractor.Match(document);
            if (match == null)
            {
                return;
            }
            var documentDslVersion = match.Groups[2].Value;
            if (documentDslVersion == currentDslVersion)
            {
                return;
            }
            await this.SetValidationSchema("v" + documentDslVersion);
        }, cancellationToken: this.CancellationTokenSource.Token);
        await base.InitializeAsync();
    }

    /// <summary>
    /// Adds validation for the specification of the specified version
    /// </summary>
    /// <param name="version">The version of the spec to add the validation for</param>
    /// <returns>An awaitable task</returns>
    protected async Task SetValidationSchema(string? version = null)
    {
<<<<<<< HEAD
        version = version ?? await this.SpecificationSchemaManager.GetLatestVersion();
        var currentVersion = this.Get(state => state.DslVersion);
        if (currentVersion == version)
        {
            return;
        }
        if (this._processingVersion)
        {
            return;
        }
        this.SetProblemDetails(null);
        this._processingVersion = true;
        try
        {
            var schema = await this.SpecificationSchemaManager.GetSchema(version);
            var type = $"create_{typeof(WorkflowDefinition).Name.ToLower()}_{version}_schema";
            await this.MonacoInterop.AddValidationSchemaAsync(schema, $"https://synapse.io/schemas/{type}.json", $"{type}*").ConfigureAwait(false);
            this._textModelUri = this.MonacoEditorHelper.GetResourceUri(type);
            this.Reduce(state => state with
            {
                DslVersion = version
            });
        }
        catch (Exception ex)
        {
            Console.WriteLine(ex.ToString());
            this.SetProblemDetails(new ProblemDetails(new Uri("about:blank"), "Unable to set the validation schema", 404, $"Unable to set the validation schema for the specification version '{version}'. Make sure the version exists."));
        }
        this._processingVersion = false;
=======
        version ??= await this.SpecificationSchemaManager.GetLatestVersion();
        var schema = await this.SpecificationSchemaManager.GetSchema(version);
        var type = $"create_{typeof(WorkflowDefinition).Name.ToLower()}_{version}";
        await this.MonacoInterop.AddValidationSchemaAsync(schema, $"https://synapse.io/schemas/{type}.json", $"{type}*").ConfigureAwait(false);
        this._textModelUri = this.MonacoEditorHelper.GetResourceUri(type);
>>>>>>> a127e94d
    }

    /// <summary>
    /// Disposes of the store
    /// </summary>
    /// <param name="disposing">A boolean indicating whether or not the dispose of the store</param>
    protected override void Dispose(bool disposing)
    {
        if (!this._disposed)
        {
            if (disposing)
            {
                if (this._textModel != null)
                {
                    this._textModel.DisposeModel();
                    this._textModel = null;
                }
                if (this.TextEditor != null)
                {
                    this.TextEditor.Dispose();
                    this.TextEditor = null;
                }
            }
            this._disposed = true;
        }
    }

}<|MERGE_RESOLUTION|>--- conflicted
+++ resolved
@@ -329,20 +329,7 @@
         var document = this.Get(state => state.WorkflowDefinitionText);
         if (this.TextEditor == null || string.IsNullOrWhiteSpace(document))
         {
-<<<<<<< HEAD
-            return;
-=======
-            await this.TextEditor.SetValue(document);
-            try
-            {
-                //await this.TextEditor.Trigger("", "editor.action.triggerSuggest");
-                await this.TextEditor.Trigger("", "editor.action.formatDocument");
-            }
-            catch (Exception ex)
-            {
-                this.Logger.LogError("Unable to set text editor value: {exception}", ex.ToString());
-            }
->>>>>>> a127e94d
+            return;
         }
         await this.TextEditor.SetValue(document);
         try
@@ -351,8 +338,7 @@
         }
         catch (Exception ex)
         {
-            Console.WriteLine(ex.ToString());
-            // todo: handle exception
+            this.Logger.LogError("Unable to set text editor value: {exception}", ex.ToString());
         }
     }
 
@@ -528,8 +514,7 @@
     /// <returns>An awaitable task</returns>
     protected async Task SetValidationSchema(string? version = null)
     {
-<<<<<<< HEAD
-        version = version ?? await this.SpecificationSchemaManager.GetLatestVersion();
+        version ??= await this.SpecificationSchemaManager.GetLatestVersion();
         var currentVersion = this.Get(state => state.DslVersion);
         if (currentVersion == version)
         {
@@ -558,13 +543,6 @@
             this.SetProblemDetails(new ProblemDetails(new Uri("about:blank"), "Unable to set the validation schema", 404, $"Unable to set the validation schema for the specification version '{version}'. Make sure the version exists."));
         }
         this._processingVersion = false;
-=======
-        version ??= await this.SpecificationSchemaManager.GetLatestVersion();
-        var schema = await this.SpecificationSchemaManager.GetSchema(version);
-        var type = $"create_{typeof(WorkflowDefinition).Name.ToLower()}_{version}";
-        await this.MonacoInterop.AddValidationSchemaAsync(schema, $"https://synapse.io/schemas/{type}.json", $"{type}*").ConfigureAwait(false);
-        this._textModelUri = this.MonacoEditorHelper.GetResourceUri(type);
->>>>>>> a127e94d
     }
 
     /// <summary>
