﻿@page "/workflows/new"
@using ServerlessWorkflow.Sdk.Services.IO
@using ServerlessWorkflow.Sdk.Services.Validation
@using Synapse.Integration.Commands.Workflows
@using Synapse.Integration.Models
@using Synapse.Integration.Services
@using Synapse.Dashboard.Components
@using System.Text
@inject ISynapseApi SynapseApi
@inject IWorkflowReader WorkflowReader
@inject IWorkflowValidator WorkflowValidator

<PageTitle>New workflow</PageTitle>
<AppHeader>
    <span class="h5 m-0 p-0">New workflow</span>
</AppHeader>

<div class="h-100 mh-100 d-flex flex-column justify-content-between align-items-start">
    <label class="form-form-label">Definition</label>
    <MonacoEditor
        @ref="editor"
        Id="definition-editor"
        CssClass="flex-grow"
        ConstructionOptions="MonacoEditorOptionsBuilder"
        OnDidInit="OnMonacoEditorDidInit"
        OnDidChangeModelDecorations="OnMonacoEditorDidChangeModelDecorations"
    />
    @if(validationErrors != null && validationErrors.Any())
    {
        <div class="validation-errors alert alert-danger">
            <ul>
                @foreach (var error in validationErrors)
                {
                    <li>@error.ToString()</li>
                }
            </ul>
        </div>
    }
    <button disabled="@IsCreateDisabled" @onclick="OnCreateWorkflow" type="button" class="btn btn-blockquote btn-dark">Create Workflow</button>
</div>
<<<<<<< HEAD
<button @onclick="OnCreateWorkflow" type="button" class="btn btn-blockquote btn-dark">Create</button>

=======
>>>>>>> b2ac3972

@code {
    protected IList<string> validationErrors = new List<string>();
    protected MonacoEditor editor;
    protected bool IsCreateDisabled { get; set; } = true;

    async Task OnCreateWorkflow()
    {
        await this.Validate();
        var rawDefinition = await this.editor.GetValue();
        if (string.IsNullOrWhiteSpace(rawDefinition))
        {
            return;
        }
        var command = new V1CreateWorkflowCommandDto();
        try
        {
            using var stream = new MemoryStream(Encoding.UTF8.GetBytes(rawDefinition));
            command.Definition = await this.WorkflowReader.ReadAsync(stream);
        }
        catch(Exception ex)
        {
            Console.WriteLine(ex.ToString());
            //todo: warn the user via validationErrors
            return;
        }
        var workflow = await this.SynapseApi.CreateWorkflowAsync(command);
    }

    protected async Task OnMonacoEditorDidInit(MonacoEditorBase editorBase)
    {
        var model = await this.editor.GetModel();
        await model.jsRuntime.InvokeVoidAsync("enableJsonValidation08" , model.Uri);
    }

    protected async Task OnMonacoEditorDidChangeModelDecorations(ModelDecorationsChangedEvent modelDecorationsChangedEvent)
    {
        await this.Validate();
    }

    protected async Task Validate()
    {
        this.validationErrors.Clear();
        this.IsCreateDisabled = false;
        var model = await this.editor.GetModel();
        var owner = await model.GetModeId();
        var markers = await model.jsRuntime.InvokeAsync<IEnumerable<Models.MonacoEditorMarker>>("getModelMarkers" , owner);
        var severeMarkers = markers.Where(marker => marker.Severity >= (int)Models.MonacoEditorMarkerSeverity.Warning);
        var rawDefinition = await this.editor.GetValue();
        if (severeMarkers.Any())
        {
            this.IsCreateDisabled = true;
            severeMarkers.ToList().ForEach(marker =>
            {
                this.validationErrors.Add($"{marker.Message} ");
            });
        }
        else if (String.IsNullOrEmpty(rawDefinition))
        {
            this.validationErrors.Add("The definition cannot be empty");
            this.IsCreateDisabled = true;
        }
    }

    protected StandaloneEditorConstructionOptions MonacoEditorOptionsBuilder(MonacoEditor editor)
    {
        return new StandaloneEditorConstructionOptions {
		    AutomaticLayout = true,
		    Language = "json"
	    };
    }

}<|MERGE_RESOLUTION|>--- conflicted
+++ resolved
@@ -38,11 +38,6 @@
     }
     <button disabled="@IsCreateDisabled" @onclick="OnCreateWorkflow" type="button" class="btn btn-blockquote btn-dark">Create Workflow</button>
 </div>
-<<<<<<< HEAD
-<button @onclick="OnCreateWorkflow" type="button" class="btn btn-blockquote btn-dark">Create</button>
-
-=======
->>>>>>> b2ac3972
 
 @code {
     protected IList<string> validationErrors = new List<string>();
