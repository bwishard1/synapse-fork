--- conflicted
+++ resolved
@@ -187,7 +187,6 @@
     protected Dictionary<int, ExpandableDataRow> rows = new Dictionary<int, ExpandableDataRow>();
     protected MonacoDiffEditor diffEditor = null!;
 
-<<<<<<< HEAD
     private string GetStatusClass()
     {
         switch (this.workflowInstance.Status)
@@ -213,9 +212,6 @@
     }
 
     private StandaloneEditorConstructionOptions GetWorkflowEditorOptions(MonacoEditor editor)
-=======
-    protected DiffEditorConstructionOptions GetDiffEditorConstructionOptions(MonacoDiffEditor editor)
->>>>>>> a4cca217
     {
         return new DiffEditorConstructionOptions
         {
