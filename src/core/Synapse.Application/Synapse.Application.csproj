--- conflicted
+++ resolved
@@ -3,11 +3,7 @@
     <TargetFramework>net6.0</TargetFramework>
     <ImplicitUsings>enable</ImplicitUsings>
     <Nullable>enable</Nullable>
-<<<<<<< HEAD
-    <VersionPrefix>0.2.3</VersionPrefix>
-=======
     <VersionPrefix>0.2.5</VersionPrefix>
->>>>>>> 52cc5951
     <GenerateDocumentationFile>True</GenerateDocumentationFile>
     <Authors>The Synapse Authors</Authors>
     <Company>Cloud Native Computing Foundation</Company>
